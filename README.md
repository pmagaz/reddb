--- conflicted
+++ resolved
@@ -1,4 +1,3 @@
-<<<<<<< HEAD
 # RedDb
 
 `RedDb` is an embedded fast, lightweight, and secure in-memory data store with [persistance](#persistance) in different serde-compatible formats (json, ron, yaml). RedDb has an easy to use API for [finding](#find), [updating](#update) and [deleting](#finding) your data. 
@@ -9,18 +8,6 @@
 
 ```toml
 [dependencies.RedDb]
-=======
-# RedStore (In development!)
-
-`RedStore` is an embedded fast, lightweight, and secure in-memory data store with [persistance](#persistance) in different serde-compatible formats (json, ron, yaml)RedStore has an easy to use API for [finding](#find), [updating](#update) and [deleting](#finding) your data. 
-
-## Quickstart
-
-Add RedStore to your `Cargo.toml` specifing what serializer you want to use: 
-
-```toml
-[dependencies.RedStore]
->>>>>>> 8c1b2813
 version = "0.2.0"
 features = ["json_ser"] # Json serialization / deserialization
 features = ["ron_ser"] # Ron serialization / deserialization
@@ -29,11 +16,7 @@
 
 
 ```rust
-<<<<<<< HEAD
 use RedDb::{Document, RonDb,JsonStore,YamlStore};
-=======
-use RedStore::{RonStore,JsonStore,YamlStore};
->>>>>>> 8c1b2813
 
 #[derive(Clone, Serialize, PartialEq, Deserialize)]
 struct MyStruct {
@@ -41,38 +24,23 @@
 }
 
 fn main() -> Result<()> {
-<<<<<<< HEAD
   // RedDb with RON persistance for MyStruct documents
   let db = RonDb::new::<MyStruct>()?;
-=======
-  // RedStore with RON persistance for MyStruct documents
-  let db = RonStore::new::<MyStruct>()?;
->>>>>>> 8c1b2813
 
   let my_struct = MyStruct {
     foo: String::from("hello")
   };
 
   // Insert data
-<<<<<<< HEAD
   let doc: Document<MyStruct> = db.insert_one(my_struct)?;
   // Find by uuid
   let my_doc: Document<MyStruct> = db.find_one(&doc.uuid)?;
   // Find all records equal to my_struct
   let my_docs : Vec<Document<MyStruct>> = db.find(&my_struct)?;
-=======
-  let _id = db.insert_one(my_struct)?;
-  // Find by ID
-  let result: MyStruct = db.find_one(&id)?;
-  // Find all records equal to my_struct
-  let result = db.find(&my_struct)?;
->>>>>>> 8c1b2813
   Ok(())
 }
-
-```
-
-<<<<<<< HEAD
+```
+
 ## Why
 RedDb is the migration of a side project originally wrote in NodeJs that was designed to store objects in memory (with hd persistance) and do searchs on them.
 
@@ -82,10 +50,6 @@
 ## API
 
 - [Data](#data)
-=======
-## API
-
->>>>>>> 8c1b2813
 - [Peristantce](#persistance)
 - [Inserting data](#inserting-data)
 - [Finding data](#finding-data)
@@ -93,7 +57,6 @@
 - [Deleting data](#deleting-data)
 
 
-<<<<<<< HEAD
 ### Data
 
 Data is serialized and deserialized in different serde-compatible formats (json, ron, yaml) and wrapped into the Document struct as follows:
@@ -116,18 +79,6 @@
 ### Inserting Data
 
 RedDb use uuid identifiers as unique ids. An uuid will be returned when you insert a record.
-=======
-### Persistance
-
-RedStore's persistence uses an append-only format (AOF) so all write operations are added to to the end of the database file. The database is automatically compacted in just one line per object/data/record everytime you start the database in your application.
-
-The API provides bulk-like write operations (insert, update, delete) for vectors of data that are faster to persist due to the AOF nature. Use them instead iterate over the `*_one()` methods you'll see on the API.
-
-
-### Inserting Data
-
-Redstore use UUID identifiers as unique ids. An UUid will be returned when you insert a record.
->>>>>>> 8c1b2813
 
 #### Insert one
 
@@ -141,13 +92,8 @@
   foo: String::from("hello")
 };
 
-<<<<<<< HEAD
 let doc: Document<TestStruct> = store.insert_one(my_struct)?;
 println!("{:?}", doc.uuid);
-=======
-let id = store.insert_one(my_struct)?;
-println!("{:?}", id);
->>>>>>> 8c1b2813
 // 94d69737-4b2e-4985-aaa1-e28bbff2e6d0
 ```
 
@@ -156,56 +102,31 @@
 If you want to insert a vector of data `insert()` is more suitable and faster to persists than iterate over `insert_one()` method due to the nature of the AOF persistance. 
 
 ```rust
-<<<<<<< HEAD
 let my_docs = vec![MyStruct {
-=======
-let many = vec![MyStruct {
->>>>>>> 8c1b2813
   foo: String::from("one"),
 },
 MyStruct {
   foo: String::from("two"),
 }];
 
-<<<<<<< HEAD
 let docs: Vec<Document<MyStruct>> = db.insert(my_docs)?;
-=======
-let inserted_ids = db.insert(many)?;
-println!("{:?}", inserted_ids);
-// [94d69737-4b2e-4985-aaa1-e28bbff2e6d0, 94d641737-4b2e-4985-aaa1-e28bbff2e6d0]
->>>>>>> 8c1b2813
 ```
 
 ### Finding Data
 
-<<<<<<< HEAD
 There are two  ways to find your data. By it's uuid or looking into the database what data matches your query.
 
 #### Find one
 
 Performs a search by uuid.
-=======
-There are two  ways to find your data. By it's ID or looking into the database what data matches your query.
-
-#### Find one
-
-Performs a search by ID.
->>>>>>> 8c1b2813
-
-```rust
-let my_struct = MyStruct {
-  foo: String::from("hello")
-};
-
-<<<<<<< HEAD
+
+```rust
+let my_struct = MyStruct {
+  foo: String::from("hello")
+};
+
 let inserted_doc : Document<TestStruct> = db.insert_one(my_struct)?;
 let doc: Document<MyStruct> = db.find_one(&inserted_doc.uuid)?;
-=======
-let id = db.insert_one(my_struct)?;
-let result: MyStruct = db.find_one(&id)?;
-println!("{:?}", result);
-// MyStruct { foo: "hello" }
->>>>>>> 8c1b2813
 ```
 
 #### Find
@@ -227,18 +148,8 @@
 
 
 let many = vec![one.clone(), two.clone(), three.clone()];
-<<<<<<< HEAD
 let inserted_doc : Document<MyStruct> = db.insert(many)?;
 let docs: Vec<Document<MyStruct>> = db.find(&one)?;
-=======
-let id = db.insert(many)?;
-let result = db.find(&one)?;
-println!("{:?}", result);
-/* [
-MyStruct { foo: "Hello" },
-MyStruct { foo: "Hello" }
-]*/
->>>>>>> 8c1b2813
 ```
 
 ### Updating Data
@@ -247,11 +158,7 @@
 
 #### Update one
 
-<<<<<<< HEAD
 Update one record, using it's uuid as search param.
-=======
-Update one record, using it's id as search param.
->>>>>>> 8c1b2813
 
 ```rust
 let my_struct = MyStruct {
@@ -262,24 +169,13 @@
   foo: String::from("bye"),
 };
 
-<<<<<<< HEAD
 let inserted_doc : Document<MyStruct> = db.insert_one(my_struct)?;
 let updated: bool = db.update_one(&inserted_doc.uuid, new_value))?;
-=======
-let id = db.insert_one(my_struct)?;
-let updated = db.update_one(&id, new_value))?;
-println!("{:?}", upated);
-// true
->>>>>>> 8c1b2813
 ```
 
 #### Update 
 
-<<<<<<< HEAD
 You can update all data in the databas that matches your query param. Update will return the number of updated documents.
-=======
-You can update all data in the databas that matches your query param.
->>>>>>> 8c1b2813
 
 ```rust
 let search = MyStruct {
@@ -290,39 +186,22 @@
   foo: String::from("bye"),
 };
 
-<<<<<<< HEAD
 let updated: usize = store.update(&search, &new_value)?;
-=======
-let updated = store.update(&search, &new_value)?;
-println!("{:?}", updated);
-// 1
->>>>>>> 8c1b2813
 ```
 
 ### Deleting Data
 
 #### Delete one
 
-<<<<<<< HEAD
 Delete a record by it's uuid.
-=======
-Delete a record by it's ID.
->>>>>>> 8c1b2813
-
-```rust
-let my_struct = MyStruct {
-  foo: String::from("hello")
-};
-
-<<<<<<< HEAD
+
+```rust
+let my_struct = MyStruct {
+  foo: String::from("hello")
+};
+
 let doc: Document<MyStruct> = db.insert_one(my_struct)?;
 let deleted : bool = db.delete_one(&doc.uuid))?;
-=======
-let id = db.insert_one(my_struct)?;
-let deleted = db.delete_one(&id))?;
-println!("{:?}", deleted);
-// true
->>>>>>> 8c1b2813
 ```
 
 #### Delete 
